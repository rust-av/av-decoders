--- conflicted
+++ resolved
@@ -232,9 +232,6 @@
 
         #[cfg(feature = "vapoursynth")]
         {
-<<<<<<< HEAD
-            let decoder = DecoderImpl::Vapoursynth(VapoursynthDecoder::from_file(input)?);
-=======
             // Build a vapoursynth script and use that
             let script = format!(
                 r#"
@@ -251,7 +248,6 @@
                     .replace('"', "\\\"")
             );
             let decoder = DecoderImpl::Vapoursynth(VapoursynthDecoder::from_script(&script)?);
->>>>>>> 000dbd46
             let video_details = decoder.video_details()?;
             return Ok(Decoder {
                 decoder,

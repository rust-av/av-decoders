//! This crate providers ready-made decoders for use with the rust-av ecosystem.
//! Each decoder will output structs from the `v_frame` crate.
//!
//! Only the y4m decoder is enabled by default.
//! Others must be enabled via Cargo features, since they require external dependencies.

#[cfg(feature = "vapoursynth")]
use std::collections::HashMap;
use std::fs::File;
use std::io::{stdin, BufReader, Read};
use std::path::Path;
use v_frame::frame::Frame;
use v_frame::pixel::{ChromaSampling, Pixel};
#[cfg(feature = "vapoursynth")]
use vapoursynth::node::Node;
#[cfg(feature = "vapoursynth")]
use vapoursynth::prelude::Environment;

mod error;
mod helpers {
    #[cfg(feature = "ffmpeg")]
    pub(crate) mod ffmpeg;
    #[cfg(feature = "vapoursynth")]
    pub(crate) mod vapoursynth;
    pub(crate) mod y4m;
}

#[cfg(feature = "ffmpeg")]
pub use crate::helpers::ffmpeg::FfmpegDecoder;
#[cfg(feature = "vapoursynth")]
pub use crate::helpers::vapoursynth::ModifyNode;
#[cfg(feature = "vapoursynth")]
pub use crate::helpers::vapoursynth::VapoursynthDecoder;
#[cfg(feature = "vapoursynth")]
use crate::helpers::vapoursynth::{VariableName, VariableValue};
pub use error::DecoderError;
pub use num_rational::Rational32;
pub use v_frame;
pub use y4m::Decoder as Y4mDecoder;

const Y4M_EXTENSIONS: &[&str] = &["y4m", "yuv"];

/// Video metadata and configuration details.
///
/// This struct contains essential information about a video stream that is needed
/// for proper decoding and frame processing. All decoders will populate this
/// information when initialized.
#[derive(Debug, Clone, Copy)]
pub struct VideoDetails {
    /// The width of the video frame in pixels.
    pub width: usize,
    /// The height of the video frame in pixels.
    pub height: usize,
    /// The bit depth per color component (e.g., 8 for 8-bit, 10 for 10-bit video).
    pub bit_depth: usize,
    /// The chroma subsampling format used by the video.
    ///
    /// Common values include:
    /// - `ChromaSampling::Cs420` for 4:2:0 subsampling (most common)
    /// - `ChromaSampling::Cs422` for 4:2:2 subsampling  
    /// - `ChromaSampling::Cs444` for 4:4:4 subsampling (no chroma subsampling)
    pub chroma_sampling: ChromaSampling,
    /// The frame rate of the video as a rational number (frames per second).
    ///
    /// Examples:
    /// - `Rational32::new(30, 1)` for 30 fps
    /// - `Rational32::new(24000, 1001)` for 23.976 fps (24000/1001)
    /// - `Rational32::new(25, 1)` for 25 fps
    pub frame_rate: Rational32,
    /// The total number of frames in the video, if known.
    pub total_frames: Option<usize>,
}

#[cfg(test)]
impl Default for VideoDetails {
    #[inline]
    fn default() -> Self {
        VideoDetails {
            width: 640,
            height: 480,
            bit_depth: 8,
            chroma_sampling: ChromaSampling::Cs420,
            frame_rate: Rational32::new(30, 1),
            total_frames: None,
        }
    }
}

/// A unified video decoder that can handle multiple video formats and sources.
///
/// The `Decoder` provides a consistent interface for decoding video frames from various
/// sources and formats. It automatically selects the most appropriate decoding backend
/// based on the input format and available features.
///
/// ## Supported Formats
///
/// - **Y4M files** (always available): Raw Y4M format files with `.y4m` or `.yuv` extensions
/// - **General video files** (requires `ffmpeg` feature): Most common video formats via FFmpeg
/// - **Advanced video processing** (requires `vapoursynth` feature): Enhanced format support via VapourSynth
///
/// ## Backend Priority
///
/// The decoder automatically selects backends in this order of preference:
/// 1. **Y4M parser** - Used for Y4M files (fastest, lowest overhead)
/// 2. **FFmpeg** - Used when available for faster decoding of a variety of formats
/// 3. **VapourSynth** - Used as fallback when VapourSynth not available
///
/// ## Examples
///
/// ```no_run
/// use av_decoders::Decoder;
///
/// // Decode from a file
/// let mut decoder = Decoder::from_file("video.y4m")?;
/// let details = decoder.get_video_details();
/// println!("Video: {}x{} @ {} fps", details.width, details.height, details.frame_rate);
///
/// // Read frames
/// while let Ok(frame) = decoder.read_video_frame::<u8>() {
///     // Process the frame...
/// }
///
/// // Decode from stdin
/// let mut stdin_decoder = Decoder::from_stdin()?;
/// let frame = stdin_decoder.read_video_frame::<u8>()?;
/// # Ok::<(), av_decoders::DecoderError>(())
/// ```
pub struct Decoder {
    decoder: DecoderImpl,
    video_details: VideoDetails,
}

impl Decoder {
    /// Creates a new decoder from a file path.
    ///
    /// This method automatically detects the input format and selects the most appropriate
    /// decoder backend. It will prioritize Y4M files for performance, then FFmpeg for speed,
    /// and finally Vapoursynth.
    ///
    /// # Arguments
    ///
    /// * `input` - A path to the video file. Can be any type that implements `AsRef<Path>`,
    ///   such as `&str`, `String`, `Path`, or `PathBuf`.
    ///
    /// # Returns
    ///
    /// Returns a `Result` containing:
    /// - `Ok(Decoder<BufReader<File>>)` - A successfully initialized decoder
    /// - `Err(DecoderError)` - An error if the file cannot be read or decoded
    ///
    /// # Errors
    ///
    /// This method will return an error if:
    /// - The file cannot be opened or read (`DecoderError::FileReadError`)
    /// - No suitable decoder backend is available (`DecoderError::NoDecoder`)
    /// - The file format is not supported or corrupted (`DecoderError::GenericDecodeError`)
    /// - Required features are not enabled for the file format
    ///
    /// # Examples
    ///
    /// ```no_run
    /// use av_decoders::Decoder;
    /// use std::path::Path;
    ///
    /// // From string path
    /// let decoder = Decoder::from_file("video.y4m")?;
    ///
    /// // From Path
    /// let path = Path::new("video.mp4");
    /// let decoder = Decoder::from_file(path)?;
    ///
    /// // From PathBuf
    /// let pathbuf = std::env::current_dir()?.join("video.mkv");
    /// let decoder = Decoder::from_file(pathbuf)?;
    /// # Ok::<(), Box<dyn std::error::Error>>(())
    /// ```
    #[inline]
    #[allow(unreachable_code)]
    #[allow(clippy::needless_return)]
    pub fn from_file<P: AsRef<Path>>(input: P) -> Result<Decoder, DecoderError> {
        // A raw y4m parser is going to be the fastest with the least overhead,
        // so we should use it if we have a y4m file.
        let ext = input
            .as_ref()
            .extension()
            .and_then(|ext| ext.to_str())
            .map(|ext| ext.to_ascii_lowercase());
        if let Some(ext) = ext.as_deref() {
            if Y4M_EXTENSIONS.contains(&ext) {
                let reader =
                    BufReader::new(File::open(input).map_err(|e| DecoderError::FileReadError {
                        cause: e.to_string(),
                    })?);
                let decoder = DecoderImpl::Y4m(
                    y4m::decode(Box::new(reader) as Box<dyn Read>).map_err(|e| match e {
                        y4m::Error::EOF => DecoderError::EndOfFile,
                        _ => DecoderError::GenericDecodeError {
                            cause: e.to_string(),
                        },
                    })?,
                );
                let video_details = decoder.video_details()?;
                return Ok(Decoder {
                    decoder,
                    video_details,
                });
            }
        }

        // Ffmpeg is considerably faster at decoding, so we should prefer it over Vapoursynth
        // for general use cases.
        #[cfg(feature = "ffmpeg")]
        {
<<<<<<< HEAD
            let decoder = DecoderImpl::Vapoursynth(VapoursynthDecoder::from_file(input)?);
=======
            let decoder = DecoderImpl::Ffmpeg(FfmpegDecoder::new(input)?);
>>>>>>> 89bcf278
            let video_details = decoder.video_details()?;
            return Ok(Decoder {
                decoder,
                video_details,
            });
        }

        #[cfg(feature = "vapoursynth")]
        {
            let decoder = DecoderImpl::Vapoursynth(VapoursynthDecoder::new(input)?);
            let video_details = decoder.video_details()?;
            return Ok(Decoder {
                decoder,
                video_details,
            });
        }

        Err(DecoderError::NoDecoder)
    }

    /// Creates a new decoder from a VapourSynth script.
    ///
    /// This method allows you to create a decoder by providing a VapourSynth script directly
    /// as a string, rather than reading from a file. This is useful for dynamic video processing
    /// pipelines, custom filtering operations, or when you need to apply VapourSynth's advanced
    /// video processing capabilities programmatically.
    ///
    /// VapourSynth scripts can include complex video processing operations, filters, and
    /// transformations that are not available through simple file-based decoders. This method
    /// provides access to the full power of the VapourSynth ecosystem.
    ///
    /// # Requirements
    ///
    /// This function is only available when the `vapoursynth` feature is enabled.
    ///
    /// # Arguments
    ///
    /// * `script` - A VapourSynth script as a string. The script should define a video node
    ///   that will be used as the source for decoding. The script must be valid VapourSynth
    ///   Python code that produces a video clip.
    ///
    /// * `variables` - Optional script variables as key-value pairs. These will be passed
    ///   to the VapourSynth environment and can be accessed within the script using
    ///   `vs.get_output()` or similar mechanisms. Pass `None` if no variables are needed.
    ///
    /// # Returns
    ///
    /// Returns a `Result` containing:
    /// - `Ok(Decoder<BufReader<File>>)` - A successfully initialized decoder using the script
    /// - `Err(DecoderError)` - An error if the script cannot be executed or produces invalid output
    ///
    /// # Errors
    ///
    /// This method will return an error if:
    /// - The VapourSynth script contains syntax errors (`DecoderError::GenericDecodeError`)
    /// - The script fails to execute or raises exceptions
    /// - The script does not produce a valid video output
    /// - Required VapourSynth plugins are not available
    /// - The VapourSynth environment cannot be initialized
    /// - The arguments cannot be set (`DecoderError::GenericDecodeError`)
    ///
    /// # Examples
    ///
    /// ```no_run
    /// use av_decoders::Decoder;
    /// use std::collections::HashMap;
    ///
    /// // Simple script that loads a video file
    /// let script = r#"
    /// import vapoursynth as vs
    /// core = vs.core
    /// clip = core.ffms2.Source("input.mkv")
    /// clip.set_output()
    /// "#;
    ///
    /// let decoder = Decoder::from_script(script, None)?;
    /// let details = decoder.get_video_details();
    /// println!("Video: {}x{} @ {} fps", details.width, details.height, details.frame_rate);
    ///
    /// // Script with variables for dynamic processing
    /// let script_with_args = r#"
    /// import vapoursynth as vs
    /// core = vs.core
    ///
    /// # Get variables passed from Rust
    /// filename = vs.get_output().get("filename", "default.mkv")
    /// resize_width = int(vs.get_output().get("width", "1920"))
    ///
    /// clip = core.ffms2.Source(filename)
    /// clip = core.resize.Bicubic(clip, width=resize_width, height=clip.height * resize_width // clip.width)
    /// clip.set_output()
    /// "#;
    ///
    /// let mut variables = HashMap::new();
    /// variables.insert("filename".to_string(), "video.mp4".to_string());
    /// variables.insert("width".to_string(), "1280".to_string());
    ///
    /// let mut decoder = Decoder::from_script(script_with_args, Some(variables))?;
    ///
    /// // Read frames from the processed video
    /// while let Ok(frame) = decoder.read_video_frame::<u8>() {
    ///     // Process the filtered frame...
    /// }
    /// # Ok::<(), av_decoders::DecoderError>(())
    /// ```
    ///
    /// ## Advanced Usage
    ///
    /// VapourSynth scripts can include complex filtering pipelines:
    ///
    /// ```no_run
    /// # use av_decoders::Decoder;
    /// let advanced_script = r#"
    /// import vapoursynth as vs
    /// core = vs.core
    ///
    /// # Load source
    /// clip = core.ffms2.Source("input.mkv")
    ///
    /// # Apply denoising
    /// clip = core.bm3d.BM3D(clip, sigma=3.0)
    ///
    /// # Upscale using AI
    /// clip = core.waifu2x.Waifu2x(clip, noise=1, scale=2)
    ///
    /// # Color correction
    /// clip = core.std.Levels(clip, min_in=16, max_in=235, min_out=0, max_out=255)
    ///
    /// clip.set_output()
    /// "#;
    ///
    /// let decoder = Decoder::from_script(advanced_script, None)?;
    /// # Ok::<(), av_decoders::DecoderError>(())
    /// ```
    #[inline]
    #[cfg(feature = "vapoursynth")]
    pub fn from_script(
        script: &str,
        variables: Option<HashMap<VariableName, VariableValue>>,
    ) -> Result<Decoder, DecoderError> {
        let mut dec = VapoursynthDecoder::from_script(script)?;
        if let Some(variables_map) = variables {
            dec.set_variables(variables_map)?;
        }
        let decoder = DecoderImpl::Vapoursynth(dec);
        let video_details = decoder.video_details()?;
        Ok(Decoder {
            decoder,
            video_details,
        })
    }

    /// Creates a new decoder that reads from standard input (stdin).
    ///
    /// This method is useful for processing video data in pipelines or when the video
    /// data is being streamed. Currently, only Y4M format is supported for stdin input.
    ///
    /// # Returns
    ///
    /// Returns a `Result` containing:
    /// - `Ok(Decoder<BufReader<Stdin>>)` - A successfully initialized decoder reading from stdin
    /// - `Err(DecoderError)` - An error if stdin cannot be read or the data is not valid Y4M
    ///
    /// # Errors
    ///
    /// This method will return an error if:
    /// - The input stream is not in Y4M format
    /// - The Y4M header is malformed or missing (`DecoderError::GenericDecodeError`)
    /// - End of file is reached immediately (`DecoderError::EndOfFile`)
    ///
    /// # Examples
    ///
    /// ```no_run
    /// use av_decoders::Decoder;
    ///
    /// // Read Y4M data from stdin
    /// let mut decoder = Decoder::from_stdin()?;
    ///
    /// // Process frames as they arrive
    /// loop {
    ///     match decoder.read_video_frame::<u8>() {
    ///         Ok(frame) => {
    ///             // Process the frame
    ///             println!("Received frame: {}x{}", frame.planes[0].cfg.width, frame.planes[0].cfg.height);
    ///         }
    ///         Err(av_decoders::DecoderError::EndOfFile) => break,
    ///         Err(e) => return Err(e),
    ///     }
    /// }
    /// # Ok::<(), av_decoders::DecoderError>(())
    /// ```
    ///
    /// ## Command Line Usage
    ///
    /// This is commonly used with command-line pipelines:
    /// ```bash
    /// # Pipe Y4M data to your application
    /// ffmpeg -i input.mp4 -f yuv4mpegpipe - | your_app
    ///
    /// # Or directly from Y4M files
    /// cat video.y4m | your_app
    /// ```
    #[inline]
    pub fn from_stdin() -> Result<Decoder, DecoderError> {
        // We can only support y4m for this
        let reader = BufReader::new(stdin());
        let decoder = DecoderImpl::Y4m(y4m::decode(Box::new(reader) as Box<dyn Read>).map_err(
            |e| match e {
                y4m::Error::EOF => DecoderError::EndOfFile,
                _ => DecoderError::GenericDecodeError {
                    cause: e.to_string(),
                },
            },
        )?);
        let video_details = decoder.video_details()?;
        Ok(Decoder {
            decoder,
            video_details,
        })
    }

    /// Creates a new decoder from an existing decoder implementation.
    ///
    /// This method provides a way to construct a `Decoder` from a specific `DecoderImpl`
    /// variant when you need direct control over the decoder backend selection. This is
    /// typically used for advanced use cases where you want to bypass the automatic
    /// format detection and backend selection logic of the other constructor methods.
    ///
    /// The method will extract the video metadata from the provided decoder implementation
    /// and create a fully initialized `Decoder` instance ready for frame reading.
    ///
    /// # Arguments
    ///
    /// * `decoder_impl` - A specific decoder implementation variant (`DecoderImpl`).
    ///   This can be one of:
    ///   - `DecoderImpl::Y4m` for Y4M format decoding
    ///   - `DecoderImpl::Vapoursynth` for VapourSynth-based decoding (requires `vapoursynth` feature)
    ///   - `DecoderImpl::Ffmpeg` for FFmpeg-based decoding (requires `ffmpeg` feature)
    ///
    /// # Returns
    ///
    /// Returns a `Result` containing:
    /// - `Ok(Decoder)` - A successfully initialized decoder using the provided implementation
    /// - `Err(DecoderError)` - An error if video details cannot be extracted from the implementation
    ///
    /// # Errors
    ///
    /// This method will return an error if:
    /// - The decoder implementation is not properly initialized
    /// - Video metadata cannot be extracted from the implementation (`DecoderError::GenericDecodeError`)
    /// - The implementation is in an invalid state
    ///
    /// # Examples
    ///
    /// ```no_run
    /// use av_decoders::{Decoder, DecoderImpl, Y4mDecoder};
    /// use std::fs::File;
    /// use std::io::{BufReader, Read};
    ///
    /// // Create a Y4M decoder implementation directly
    /// let file = File::open("video.y4m")?;
    /// let reader = BufReader::new(file);
    /// let y4m_decoder = Y4mDecoder::new(Box::new(reader) as Box<dyn Read>)?;
    /// let decoder_impl = DecoderImpl::Y4m(y4m_decoder);
    ///
    /// // Create a Decoder from the implementation
    /// let decoder = Decoder::from_decoder_impl(decoder_impl)?;
    /// let details = decoder.get_video_details();
    /// println!("Video: {}x{}", details.width, details.height);
    /// # Ok::<(), Box<dyn std::error::Error>>(())
    /// ```
    ///
    /// ## Use Cases
    ///
    /// This method is particularly useful when:
    /// - You need to pre-configure a specific decoder backend
    /// - You want to bypass automatic format detection
    /// - You're implementing custom decoder initialization logic
    /// - You need to reuse or transfer decoder implementations between contexts
    ///
    /// ## Note
    ///
    /// This is an advanced method that exposes internal decoder implementation details.
    /// In most cases, you should prefer using `from_file()`, `from_script()`, or
    /// `from_stdin()` which provide safer, higher-level interfaces with automatic
    /// format detection and backend selection.
    #[inline]
    pub fn from_decoder_impl(decoder_impl: DecoderImpl) -> Result<Decoder, DecoderError> {
        let video_details = decoder_impl.video_details()?;
        Ok(Decoder {
            decoder: decoder_impl,
            video_details,
        })
    }

    /// Returns the video metadata and configuration details.
    ///
    /// This method provides access to the essential video properties that were detected
    /// during decoder initialization. The returned reference is valid for the lifetime
    /// of the decoder and the values will not change during decoding.
    ///
    /// # Returns
    ///
    /// Returns a reference to `VideoDetails` containing:
    /// - `width` and `height` - Frame dimensions in pixels
    /// - `bit_depth` - Bits per color component (8, 10, 12, etc.)
    /// - `chroma_sampling` - Color subsampling format (4:2:0, 4:2:2, 4:4:4)
    /// - `frame_rate` - Frames per second as a rational number
    ///
    /// # Examples
    ///
    /// ```no_run
    /// use av_decoders::Decoder;
    /// use v_frame::pixel::ChromaSampling;
    ///
    /// let decoder = Decoder::from_file("video.y4m").unwrap();
    /// let details = decoder.get_video_details();
    ///
    /// println!("Resolution: {}x{}", details.width, details.height);
    /// println!("Bit depth: {} bits", details.bit_depth);
    /// println!("Frame rate: {} fps", details.frame_rate);
    ///
    /// match details.chroma_sampling {
    ///     ChromaSampling::Cs420 => println!("4:2:0 chroma subsampling"),
    ///     ChromaSampling::Cs422 => println!("4:2:2 chroma subsampling"),
    ///     ChromaSampling::Cs444 => println!("4:4:4 chroma subsampling"),
    ///     _ => println!("Other chroma subsampling"),
    /// }
    /// # Ok::<(), av_decoders::DecoderError>(())
    /// ```
    #[inline]
    pub fn get_video_details(&self) -> &VideoDetails {
        &self.video_details
    }

    /// Reads and decodes the next video frame from the input.
    ///
    /// This method advances the decoder to the next frame and returns it as a `Frame<T>`
    /// where `T` is the pixel type. The pixel type must be compatible with the video's
    /// bit depth and the decoder backend being used.
    ///
    /// # Type Parameters
    ///
    /// * `T` - The pixel type to use for the decoded frame. Must implement the `Pixel` trait.
    ///   Types include:
    ///   - `u8` for 8-bit video
    ///   - `u16` for 10-bit to 16-bit video
    ///
    /// # Returns
    ///
    /// Returns a `Result` containing:
    /// - `Ok(Frame<T>)` - The decoded video frame
    /// - `Err(DecoderError)` - An error if the frame cannot be read or decoded
    ///
    /// # Errors
    ///
    /// This method will return an error if:
    /// - End of file/stream is reached (`DecoderError::EndOfFile`)
    /// - The frame data is corrupted or invalid (`DecoderError::GenericDecodeError`)
    /// - There's an I/O error reading the input (`DecoderError::FileReadError`)
    /// - The pixel type is incompatible with the video format
    ///
    /// # Examples
    ///
    /// ```no_run
    /// use av_decoders::Decoder;
    ///
    /// let mut decoder = Decoder::from_file("video.y4m").unwrap();
    /// let details = decoder.get_video_details();
    ///
    /// // Read video frames, dynamically detecting the pixel type
    /// if details.bit_depth > 8 {
    ///     while let Ok(frame) = decoder.read_video_frame::<u16>() {
    ///         println!("Frame size: {}x{}",
    ///             frame.planes[0].cfg.width,
    ///             frame.planes[0].cfg.height
    ///         );
    ///         // Process frame data...
    ///     }
    /// } else {
    ///     while let Ok(frame) = decoder.read_video_frame::<u8>() {
    ///         println!("Frame size: {}x{}",
    ///             frame.planes[0].cfg.width,
    ///             frame.planes[0].cfg.height
    ///         );
    ///         // Process frame data...
    ///     }
    /// }
    /// ```
    ///
    /// ## Performance Notes
    ///
    /// - Frames are decoded sequentially; seeking may not be supported by all backends
    /// - Each frame contains uncompressed pixel values, which results in heavy memory usage;
    ///   avoid keeping frames in memory for longer than needed
    #[inline]
    pub fn read_video_frame<T: Pixel>(&mut self) -> Result<Frame<T>, DecoderError> {
        self.decoder.read_video_frame(&self.video_details)
    }

    /// Reads and decodes the specified video frame from the input.
    ///
    /// This method decodes the specified frame and returns it as a `Frame<T>`
    /// where `T` is the pixel type. The pixel type must be compatible with the video's
    /// bit depth and the decoder backend being used.
    ///
    /// # Type Parameters
    ///
    /// * `T` - The pixel type to use for the decoded frame. Must implement the `Pixel` trait.
    ///   Types include:
    ///   - `u8` for 8-bit video
    ///   - `u16` for 10-bit to 16-bit video
    ///
    /// # Returns
    ///
    /// Returns a `Result` containing:
    /// - `Ok(Frame<T>)` - The decoded video frame
    /// - `Err(DecoderError)` - An error if the frame cannot be read or decoded
    ///
    /// # Errors
    ///
    /// This method will return an error if:
    /// - End of file/stream is reached (`DecoderError::EndOfFile`)
    /// - The frame data is corrupted or invalid (`DecoderError::GenericDecodeError`)
    /// - There's an I/O error reading the input (`DecoderError::FileReadError`)
    /// - The pixel type is incompatible with the video format
    /// - The decoder does not support seeking (`DecoderError::UnsupportedDecoder`)
    ///
    /// # Examples
    ///
    /// ```no_run
    /// use av_decoders::Decoder;
    ///
    /// let script = r#"
    /// import vapoursynth as vs
    /// core = vs.core
    ///
    /// clip = core.ffms2.Source('input.mp4')
    /// clip.set_output()
    /// "#;
    ///
    /// let mut decoder = Decoder::from_script().unwrap();
    /// let details = decoder.get_video_details();
    ///
    /// // Seek the 42nd video frame, dynamically detecting the pixel type
    /// if details.bit_depth > 8 {
    ///     while let Ok(frame) = decoder.seek_video_frame::<u16>(42) {
    ///         println!("Frame size: {}x{}",
    ///             frame.planes[0].cfg.width,
    ///             frame.planes[0].cfg.height
    ///         );
    ///         // Process frame data...
    ///     }
    /// } else {
    ///     while let Ok(frame) = decoder.seek_video_frame::<u8>(42) {
    ///         println!("Frame size: {}x{}",
    ///             frame.planes[0].cfg.width,
    ///             frame.planes[0].cfg.height
    ///         );
    ///         // Process frame data...
    ///     }
    /// }
    /// ```
    ///
    /// ## Performance Notes
    ///
    /// - Frames are decoded sequentially; seeking may not be supported by all backends
    /// - Each frame contains uncompressed pixel values, which results in heavy memory usage;
    ///   avoid keeping frames in memory for longer than needed
    #[inline]
    pub fn seek_video_frame<T: Pixel>(
        &mut self,
        frame_index: usize,
    ) -> Result<Frame<T>, DecoderError> {
        self.decoder
            .seek_video_frame(&self.video_details, frame_index)
    }

    /// Returns a mutable reference to the VapourSynth environment.
    ///
    /// This method provides direct access to the VapourSynth environment when using
    /// a VapourSynth-based decoder. The environment can be used for advanced
    /// VapourSynth operations, plugin loading, or creating additional video nodes
    /// and filters programmatically.
    ///
    /// This is particularly useful when you need to:
    /// - Load additional VapourSynth plugins
    /// - Create custom filtering pipelines
    /// - Access VapourSynth's core functionality directly
    /// - Integrate with existing VapourSynth workflows
    ///
    /// # Requirements
    ///
    /// This method is only available when:
    /// - The `vapoursynth` feature is enabled
    /// - The decoder is using the VapourSynth backend (created via `from_file()` with
    ///   VapourSynth available, or via `from_script()`)
    ///
    /// # Returns
    ///
    /// Returns a `Result` containing:
    /// - `Ok(&mut Environment)` - A mutable reference to the VapourSynth environment
    /// - `Err(DecoderError::UnsupportedDecoder)` - If the current decoder is not using VapourSynth
    ///
    /// # Errors
    ///
    /// This method will return an error if:
    /// - The decoder was not initialized with VapourSynth (e.g., using Y4M or FFmpeg backend)
    ///
    /// # Examples
    ///
    /// ```no_run
    /// use av_decoders::Decoder;
    ///
    /// let mut decoder = Decoder::from_file("video.mkv")?;
    ///
    /// // Access the VapourSynth environment for advanced operations
    /// if let Ok(env) = decoder.get_vapoursynth_env() {
    ///     // Load additional plugins
    ///     // Note: This is a simplified example - actual VapourSynth API usage
    ///     // would require more specific vapoursynth crate methods
    ///     println!("VapourSynth environment available");
    ///     
    ///     // You can now use the environment for advanced VapourSynth operations
    ///     // such as loading plugins, creating nodes, etc.
    /// }
    /// # Ok::<(), av_decoders::DecoderError>(())
    /// ```
    #[inline]
    #[cfg(feature = "vapoursynth")]
    pub fn get_vapoursynth_env(&mut self) -> Result<&mut Environment, DecoderError> {
        match self.decoder {
            DecoderImpl::Vapoursynth(ref mut dec) => Ok(dec.get_env()),
            _ => Err(DecoderError::UnsupportedDecoder),
        }
    }

    /// Returns the VapourSynth video node representing the decoded video stream.
    ///
    /// This method provides access to the underlying VapourSynth `Node` that represents
    /// the video source. The node can be used for advanced VapourSynth operations,
    /// creating additional processing pipelines, or integrating with other VapourSynth
    /// workflows and tools.
    ///
    /// VapourSynth nodes are the fundamental building blocks of video processing
    /// pipelines and can be used to:
    /// - Apply additional filters and transformations
    /// - Create branched processing pipelines
    /// - Extract frame metadata and properties
    /// - Implement custom frame processing logic
    /// - Interface with other VapourSynth-based applications
    ///
    /// # Requirements
    ///
    /// This method is only available when:
    /// - The `vapoursynth` feature is enabled
    /// - The decoder is using the VapourSynth backend (created via `from_file()` with
    ///   VapourSynth available, or via `from_script()`)
    ///
    /// # Returns
    ///
    /// Returns a `Result` containing:
    /// - `Ok(Node)` - The VapourSynth node representing the video stream
    /// - `Err(DecoderError::UnsupportedDecoder)` - If the current decoder is not using VapourSynth
    ///
    /// # Errors
    ///
    /// This method will return an error if:
    /// - The decoder was not initialized with VapourSynth (e.g., using Y4M or FFmpeg backend)
    ///
    /// # Examples
    ///
    /// ```no_run
    /// use av_decoders::Decoder;
    ///
    /// let decoder = Decoder::from_file("video.mkv")?;
    ///
    /// // Get the VapourSynth node for advanced processing
    /// if let Ok(node) = decoder.get_vapoursynth_node() {
    ///     // You can now use this node for additional VapourSynth operations
    ///     // Note: This example shows the concept - actual usage would depend
    ///     // on specific VapourSynth operations you want to perform
    ///     
    ///     println!("Got VapourSynth node");
    ///     
    ///     // Example: You could apply additional filters to this node
    ///     // let filtered_node = apply_custom_filter(node);
    ///     
    ///     // Or use it to create a new processing pipeline
    ///     // let output_node = create_processing_pipeline(node);
    /// }
    /// # Ok::<(), av_decoders::DecoderError>(())
    /// ```
    ///
    /// ## Advanced Usage
    ///
    /// ```no_run
    /// # use av_decoders::Decoder;
    /// # use std::collections::HashMap;
    /// // Create a decoder from a script
    /// let script = r#"
    /// import vapoursynth as vs
    /// core = vs.core
    /// clip = core.ffms2.Source("input.mkv")
    /// clip.set_output()
    /// "#;
    ///
    /// let decoder = Decoder::from_script(script, None)?;
    ///
    /// // Get the node and use it for further processing
    /// let node = decoder.get_vapoursynth_node()?;
    ///
    /// // Now you can integrate this node into larger VapourSynth workflows
    /// // or apply additional processing that wasn't included in the original script
    /// # Ok::<(), av_decoders::DecoderError>(())
    /// ```
    #[inline]
    #[cfg(feature = "vapoursynth")]
    pub fn get_vapoursynth_node(&self) -> Result<Node, DecoderError> {
        match self.decoder {
            DecoderImpl::Vapoursynth(ref dec) => Ok(dec.get_output_node()),
            _ => Err(DecoderError::UnsupportedDecoder),
        }
    }
}

/// Internal enum representing different decoder backend implementations.
///
/// This enum is used internally by the `Decoder` struct to store the specific
/// decoder implementation being used. The appropriate variant is selected automatically
/// based on the input format and available features during decoder initialization.
///
/// Each variant wraps a different decoder backend, allowing the unified `Decoder`
/// interface to support multiple video formats and processing libraries.
pub enum DecoderImpl {
    /// Y4M format decoder using the built-in y4m parser.
    ///
    /// This variant provides fast, low-overhead decoding of Y4M (YUV4MPEG2) format files.
    /// It's always available and is preferred for Y4M files due to its performance characteristics.
    /// The decoder reads from any source implementing the `Read` trait.
    Y4m(Y4mDecoder<Box<dyn Read>>),

    /// VapourSynth-based decoder for advanced video processing.
    ///
    /// This variant uses the VapourSynth framework for video decoding and processing.
    /// It provides the most accurate metadata extraction and supports complex video
    /// processing pipelines. Only available when the `vapoursynth` feature is enabled.
    #[cfg(feature = "vapoursynth")]
    Vapoursynth(VapoursynthDecoder),

    /// FFmpeg-based decoder for general video format support.
    ///
    /// This variant uses FFmpeg for broad video format compatibility, serving as a
    /// fallback decoder for formats not handled by other backends. Only available
    /// when the `ffmpeg` feature is enabled.
    #[cfg(feature = "ffmpeg")]
    Ffmpeg(FfmpegDecoder),
}

impl DecoderImpl {
    pub(crate) fn video_details(&self) -> Result<VideoDetails, DecoderError> {
        match self {
            Self::Y4m(dec) => Ok(helpers::y4m::get_video_details(dec)),
            #[cfg(feature = "vapoursynth")]
            Self::Vapoursynth(dec) => dec.get_video_details(),
            #[cfg(feature = "ffmpeg")]
            Self::Ffmpeg(dec) => Ok(dec.video_details),
        }
    }

    pub(crate) fn read_video_frame<T: Pixel>(
        &mut self,
        cfg: &VideoDetails,
    ) -> Result<Frame<T>, DecoderError> {
        match self {
            Self::Y4m(dec) => helpers::y4m::read_video_frame::<Box<dyn Read>, T>(dec, cfg),
            #[cfg(feature = "vapoursynth")]
            Self::Vapoursynth(dec) => dec.read_video_frame::<T>(cfg),
            #[cfg(feature = "ffmpeg")]
            Self::Ffmpeg(dec) => dec.read_video_frame::<T>(),
        }
    }

    pub(crate) fn seek_video_frame<T: Pixel>(
        &mut self,
        cfg: &VideoDetails,
        frame_index: usize,
    ) -> Result<Frame<T>, DecoderError> {
        match self {
            Self::Y4m(_) => {
                // Seeking to a specific frame in Y4M is not supported
                Err(DecoderError::UnsupportedDecoder)
            }
            #[cfg(feature = "vapoursynth")]
            Self::Vapoursynth(dec) => dec.seek_video_frame::<T>(cfg, frame_index),
            #[cfg(feature = "ffmpeg")]
            Self::Ffmpeg(_) => Err(DecoderError::UnsupportedDecoder),
        }
    }
}<|MERGE_RESOLUTION|>--- conflicted
+++ resolved
@@ -211,11 +211,7 @@
         // for general use cases.
         #[cfg(feature = "ffmpeg")]
         {
-<<<<<<< HEAD
-            let decoder = DecoderImpl::Vapoursynth(VapoursynthDecoder::from_file(input)?);
-=======
             let decoder = DecoderImpl::Ffmpeg(FfmpegDecoder::new(input)?);
->>>>>>> 89bcf278
             let video_details = decoder.video_details()?;
             return Ok(Decoder {
                 decoder,
@@ -225,7 +221,7 @@
 
         #[cfg(feature = "vapoursynth")]
         {
-            let decoder = DecoderImpl::Vapoursynth(VapoursynthDecoder::new(input)?);
+            let decoder = DecoderImpl::Vapoursynth(VapoursynthDecoder::from_file(input)?);
             let video_details = decoder.video_details()?;
             return Ok(Decoder {
                 decoder,
